
"""
train_cifar10.py (patched)

- Robust device parsing: accepts int, "cpu", "cuda", "cuda:N" and falls back gracefully.
- Determinism switch via --seed (freezes CuDNN where appropriate).
- Faster DataLoader defaults: num_workers/pin_memory chosen based on device; CLI override.
- Automatic Mixed Precision (AMP) on CUDA for speed.
- Clear run header and path validations.
- Keeps your losses/scheduling, logging, and checkpointing semantics.

Author: Amanda + Chansen (+ patch pass)
"""

import argparse
import glob
import os
from os.path import join
from datetime import datetime

import PIL
import torch
from torch import nn
from torch.utils.data import DataLoader, Dataset
from torch.utils.tensorboard import SummaryWriter
from torchvision import transforms
from torchvision.utils import make_grid, save_image
from torch.optim import Adam
from tqdm import tqdm
import random
import numpy as np

import models


# -------------------- Utilities --------------------

def parse_device(arg_cuda):
    """
    Accepts: int (0,1,...), 'cpu', 'cuda', or 'cuda:N'.
    Falls back to best available device.
    """
    if isinstance(arg_cuda, int):
        return torch.device(f"cuda:{arg_cuda}") if torch.cuda.is_available() else torch.device("cpu")
    if isinstance(arg_cuda, str):
        s = arg_cuda.strip().lower()
        if s == "cpu":
            return torch.device("cpu")
        if s == "cuda":
            return torch.device("cuda" if torch.cuda.is_available() else "cpu")
        if s.startswith("cuda:"):
            try:
                idx = int(s.split(":")[1])
                return torch.device(f"cuda:{idx}") if torch.cuda.is_available() else torch.device("cpu")
            except Exception:
                pass
        # plain int as string?
        if s.isdigit():
            idx = int(s)
            return torch.device(f"cuda:{idx}") if torch.cuda.is_available() else torch.device("cpu")
    # default
    return torch.device("cuda" if torch.cuda.is_available() else "cpu")


def make_deterministic(seed: int = 42):
    random.seed(seed)
    np.random.seed(seed)
    torch.manual_seed(seed)
    torch.cuda.manual_seed_all(seed)
    torch.backends.cudnn.benchmark = False
    torch.backends.cudnn.deterministic = True


def ensure_dir(path: str):
    os.makedirs(path, exist_ok=True)


# -------------------- Dataset --------------------

class CustomImageFolder(Dataset):
    """
    Dataset that loads all .png, .jpg, and .jpeg images from a directory recursively.
    Applies specified torchvision transforms.
    """
    def __init__(self, data_dir, transform=None):
        self.transform = transform
        self.filenames = sorted(
            glob.glob(os.path.join(data_dir, "**", "*.[pj][pn]g"), recursive=True)
        )
        if not self.filenames:
            raise RuntimeError(f"No image files found in {data_dir}")

    def __getitem__(self, idx):
        filename = self.filenames[idx]
        image = PIL.Image.open(filename).convert("RGB")
        if self.transform:
            image = self.transform(image)
        return image, 0

    def __len__(self):
        return len(self.filenames)


def build_transforms(image_resolution: int):
    return transforms.Compose([
        transforms.Resize((image_resolution, image_resolution)),
        transforms.ToTensor(),
    ])


def build_dataloader(data_dir: str, image_resolution: int, batch_size: int, device: torch.device,
                     num_workers: int = None):
    transform = build_transforms(image_resolution)
    dataset = CustomImageFolder(data_dir, transform=transform)

    use_cuda = device.type == "cuda"
    if num_workers is None:
        # Good defaults for Colab/local
        num_workers = 2 if use_cuda else 0

    dataloader = DataLoader(
        dataset,
        batch_size=batch_size,
        shuffle=True,
        num_workers=num_workers,
        drop_last=True,
        pin_memory=use_cuda,
    )

    # Preview image shape
    sample_image, _ = dataset[0]
<<<<<<< HEAD
    print("📸 Sample image loaded size:", tuple(sample_image.shape))
=======
    print("Sample image loaded size:", sample_image.shape)
>>>>>>> 5c7cb128

    return dataset, dataloader


# -------------------- Main training --------------------

def main(args):
    # Validate paths
    if not os.path.isdir(args.data_dir):
        raise FileNotFoundError(f"--data_dir not found: {args.data_dir}")

    # Device + determinism
    device = parse_device(args.cuda)
    use_cuda = device.type == "cuda"
    if args.seed is not None:
        make_deterministic(args.seed)

    # Output structure
    LOGS_PATH = os.path.join(args.output_dir, "logs")
    CHECKPOINTS_PATH = os.path.join(args.output_dir, "checkpoints")
    SAVED_IMAGES = os.path.join(args.output_dir, "saved_images")
    ensure_dir(LOGS_PATH); ensure_dir(CHECKPOINTS_PATH); ensure_dir(SAVED_IMAGES)

    writer = SummaryWriter(LOGS_PATH)
    dt_string = datetime.now().strftime("%Y%m%d_%H%M%S")
    EXP_NAME = f"stegastamp_{args.bit_length}_{dt_string}"

    # Data
    dataset, dataloader = build_dataloader(
        args.data_dir, args.image_resolution, args.batch_size, device, args.num_workers
    )
    IMAGE_CHANNELS = 3

    # Clear run header
    print("=" * 70)
    print("ShatterTag CIFAR10 training")
    print(f"device={device} (cuda_available={torch.cuda.is_available()})")
    print(f"seed={args.seed}")
    print(f"data_dir={args.data_dir}")
    print(f"output_dir={args.output_dir}")
    print(f"image_resolution={args.image_resolution}  batch_size={args.batch_size}  epochs={args.num_epochs}")
    print(f"bit_length={args.bit_length}  lr={args.lr}")
    print(f"losses: BCE={args.BCE_loss_weight}  L2={args.l2_loss_weight} "
          f"(ramp={args.l2_loss_ramp}, await={args.l2_loss_await})")
    print(f"num_workers={args.num_workers if args.num_workers is not None else ('auto(' + str(2 if use_cuda else 0) + ')')}  pin_memory={use_cuda}")
    print("=" * 70)

    # Models
    encoder = models.StegaStampEncoder(
        args.image_resolution, IMAGE_CHANNELS, args.bit_length, return_residual=False
    ).to(device)
    decoder = models.StegaStampDecoder(
        args.image_resolution, IMAGE_CHANNELS, args.bit_length
    ).to(device)
    encoder.train(); decoder.train()

    # Optimizer
    decoder_encoder_optim = Adam(
        params=list(decoder.parameters()) + list(encoder.parameters()), lr=args.lr
    )

    global_step = 0
    steps_since_l2_loss_activated = -1

    scaler = torch.cuda.amp.GradScaler(enabled=use_cuda)

    # Precompute logging steps
    # If log_interval is in "steps", just use modulo. Keep your plot_points approach but safer.
    next_log = args.log_interval

    for i_epoch in range(args.num_epochs):
        print(f"\n🌀 Epoch [{i_epoch + 1}/{args.num_epochs}]")

        for images, _ in tqdm(dataloader, desc=f"Training (Epoch {i_epoch + 1})", leave=False):
            global_step += 1
            batch_size = images.size(0)

            fingerprints = torch.randint(
                0, 2, (batch_size, args.bit_length), dtype=torch.float, device=device
            )

            # Weight schedule for L2 loss
            l2_loss_weight = min(
                max(
                    0,
                    args.l2_loss_weight
                    * (steps_since_l2_loss_activated - args.l2_loss_await)
                    / max(1, args.l2_loss_ramp),
                ),
                args.l2_loss_weight,
            )
            BCE_loss_weight = args.BCE_loss_weight

            clean_images = images.to(device, non_blocking=True)

            with torch.cuda.amp.autocast(enabled=use_cuda):
                fingerprinted_images = encoder(fingerprints, clean_images)
                residual = fingerprinted_images - clean_images

                decoder_output = decoder(fingerprinted_images)

                # Compute loss
                l2_loss = nn.MSELoss()(fingerprinted_images, clean_images)
                BCE_loss = nn.BCEWithLogitsLoss()(decoder_output.view(-1), fingerprints.view(-1))
                loss = l2_loss_weight * l2_loss + BCE_loss_weight * BCE_loss

            decoder_encoder_optim.zero_grad(set_to_none=True)
            scaler.scale(loss).backward()
            scaler.step(decoder_encoder_optim)
            scaler.update()

            # Accuracy
            fingerprints_predicted = (decoder_output > 0).float()
            bitwise_accuracy = 1.0 - torch.mean(torch.abs(fingerprints - fingerprints_predicted))

            if steps_since_l2_loss_activated == -1 and bitwise_accuracy.item() > 0.9:
                steps_since_l2_loss_activated = 0
            elif steps_since_l2_loss_activated != -1:
                steps_since_l2_loss_activated += 1

            # Logging
            if global_step >= next_log:
                writer.add_scalar("bitwise_accuracy", bitwise_accuracy.item(), global_step)
                writer.add_scalar("loss/total", loss.item(), global_step)
                writer.add_scalar("loss/bce", BCE_loss.item(), global_step)
                writer.add_scalar("loss/l2", l2_loss.item(), global_step)
                writer.add_scalars("clean_statistics", {
                    "min": clean_images.min().item(),
                    "max": clean_images.max().item()
                }, global_step)
                writer.add_scalars("with_fingerprint_statistics", {
                    "min": fingerprinted_images.min().item(),
                    "max": fingerprinted_images.max().item()
                }, global_step)
                writer.add_scalars("residual_statistics", {
                    "min": residual.min().item(),
                    "max": residual.max().item(),
                    "mean_abs": residual.abs().mean().item()
                }, global_step)

                writer.add_image("clean_image", make_grid(clean_images, normalize=True), global_step)
                writer.add_image("residual", make_grid(residual, normalize=True, scale_each=True), global_step)
                writer.add_image("image_with_fingerprint", make_grid(fingerprinted_images, normalize=True), global_step)

                # Save each fingerprinted image individually instead of as a grid
                for i in range(fingerprinted_images.size(0)):
                    save_path = os.path.join(SAVED_IMAGES, f"{global_step}_{i}.png")
                    save_image(fingerprinted_images[i], save_path, normalize=True)


                writer.add_scalar("loss_weights/l2_loss_weight", l2_loss_weight, global_step)
                writer.add_scalar("loss_weights/BCE_loss_weight", BCE_loss_weight, global_step)

                next_log += args.log_interval

            # Periodic checkpoint
            if global_step % args.ckpt_interval == 0:
                torch.save(decoder_encoder_optim.state_dict(), join(CHECKPOINTS_PATH, EXP_NAME + "_optim.pth"))
                torch.save(encoder.state_dict(), join(CHECKPOINTS_PATH, EXP_NAME + "_encoder.pth"))
                torch.save(decoder.state_dict(), join(CHECKPOINTS_PATH, EXP_NAME + "_decoder.pth"))
                with open(join(CHECKPOINTS_PATH, EXP_NAME + "_variables.txt"), "w") as f:
                    f.write(str(global_step))

    print(f"\nTraining complete. Final step: {global_step}")
    print(f"Checkpoints saved to: {CHECKPOINTS_PATH}")
    print(f"Fingerprinted images saved to: {SAVED_IMAGES}")
    print(f"Logs available for TensorBoard in: {LOGS_PATH}")

    writer.close()


# -------------------- CLI --------------------

if __name__ == "__main__":
    parser = argparse.ArgumentParser(description="Train StegaStamp model for image watermarking.")

    parser.add_argument("--data_dir", type=str, required=True, help="Path to image dataset.")
    parser.add_argument("--image_resolution", type=int, default=32, help="Input image resolution (e.g., 32 for CIFAR).")
    parser.add_argument("--output_dir", type=str, default="./output", help="Directory for logs/checkpoints/images.")
    parser.add_argument("--bit_length", type=int, default=64, help="Length of the binary fingerprint vector.")
    parser.add_argument("--batch_size", type=int, default=64, help="Training batch size.")
    parser.add_argument("--num_epochs", type=int, default=100, help="Number of training epochs.")
    parser.add_argument("--lr", type=float, default=1e-3, help="Learning rate (default bumped to 1e-3 for speed).")
    parser.add_argument("--cuda", type=str, default="cuda", help="Device to use: int index, 'cpu', 'cuda', or 'cuda:N'.")
    parser.add_argument("--seed", type=int, default=42, help="Random seed for determinism (set None to disable).")

    parser.add_argument("--l2_loss_weight", type=float, default=1.0, help="Max weight for image reconstruction loss (MSE).")
    parser.add_argument("--l2_loss_await", type=int, default=0, help="Step at which to begin applying L2 loss.")
    parser.add_argument("--l2_loss_ramp", type=int, default=1000, help="Steps to ramp up L2 loss to full strength.")
    parser.add_argument("--BCE_loss_weight", type=float, default=1.0, help="Weight for binary cross-entropy loss.")

    parser.add_argument("--log_interval", type=int, default=1000, help="Steps between logging diagnostics/images.")
    parser.add_argument("--ckpt_interval", type=int, default=5000, help="Steps between checkpoints.")
    parser.add_argument("--num_workers", type=int, default=None, help="DataLoader workers (None = auto).")

    args = parser.parse_args()
    main(args)
<|MERGE_RESOLUTION|>--- conflicted
+++ resolved
@@ -1,333 +1,329 @@
-
-"""
-train_cifar10.py (patched)
-
-- Robust device parsing: accepts int, "cpu", "cuda", "cuda:N" and falls back gracefully.
-- Determinism switch via --seed (freezes CuDNN where appropriate).
-- Faster DataLoader defaults: num_workers/pin_memory chosen based on device; CLI override.
-- Automatic Mixed Precision (AMP) on CUDA for speed.
-- Clear run header and path validations.
-- Keeps your losses/scheduling, logging, and checkpointing semantics.
-
-Author: Amanda + Chansen (+ patch pass)
-"""
-
-import argparse
-import glob
-import os
-from os.path import join
-from datetime import datetime
-
-import PIL
-import torch
-from torch import nn
-from torch.utils.data import DataLoader, Dataset
-from torch.utils.tensorboard import SummaryWriter
-from torchvision import transforms
-from torchvision.utils import make_grid, save_image
-from torch.optim import Adam
-from tqdm import tqdm
-import random
-import numpy as np
-
-import models
-
-
-# -------------------- Utilities --------------------
-
-def parse_device(arg_cuda):
-    """
-    Accepts: int (0,1,...), 'cpu', 'cuda', or 'cuda:N'.
-    Falls back to best available device.
-    """
-    if isinstance(arg_cuda, int):
-        return torch.device(f"cuda:{arg_cuda}") if torch.cuda.is_available() else torch.device("cpu")
-    if isinstance(arg_cuda, str):
-        s = arg_cuda.strip().lower()
-        if s == "cpu":
-            return torch.device("cpu")
-        if s == "cuda":
-            return torch.device("cuda" if torch.cuda.is_available() else "cpu")
-        if s.startswith("cuda:"):
-            try:
-                idx = int(s.split(":")[1])
-                return torch.device(f"cuda:{idx}") if torch.cuda.is_available() else torch.device("cpu")
-            except Exception:
-                pass
-        # plain int as string?
-        if s.isdigit():
-            idx = int(s)
-            return torch.device(f"cuda:{idx}") if torch.cuda.is_available() else torch.device("cpu")
-    # default
-    return torch.device("cuda" if torch.cuda.is_available() else "cpu")
-
-
-def make_deterministic(seed: int = 42):
-    random.seed(seed)
-    np.random.seed(seed)
-    torch.manual_seed(seed)
-    torch.cuda.manual_seed_all(seed)
-    torch.backends.cudnn.benchmark = False
-    torch.backends.cudnn.deterministic = True
-
-
-def ensure_dir(path: str):
-    os.makedirs(path, exist_ok=True)
-
-
-# -------------------- Dataset --------------------
-
-class CustomImageFolder(Dataset):
-    """
-    Dataset that loads all .png, .jpg, and .jpeg images from a directory recursively.
-    Applies specified torchvision transforms.
-    """
-    def __init__(self, data_dir, transform=None):
-        self.transform = transform
-        self.filenames = sorted(
-            glob.glob(os.path.join(data_dir, "**", "*.[pj][pn]g"), recursive=True)
-        )
-        if not self.filenames:
-            raise RuntimeError(f"No image files found in {data_dir}")
-
-    def __getitem__(self, idx):
-        filename = self.filenames[idx]
-        image = PIL.Image.open(filename).convert("RGB")
-        if self.transform:
-            image = self.transform(image)
-        return image, 0
-
-    def __len__(self):
-        return len(self.filenames)
-
-
-def build_transforms(image_resolution: int):
-    return transforms.Compose([
-        transforms.Resize((image_resolution, image_resolution)),
-        transforms.ToTensor(),
-    ])
-
-
-def build_dataloader(data_dir: str, image_resolution: int, batch_size: int, device: torch.device,
-                     num_workers: int = None):
-    transform = build_transforms(image_resolution)
-    dataset = CustomImageFolder(data_dir, transform=transform)
-
-    use_cuda = device.type == "cuda"
-    if num_workers is None:
-        # Good defaults for Colab/local
-        num_workers = 2 if use_cuda else 0
-
-    dataloader = DataLoader(
-        dataset,
-        batch_size=batch_size,
-        shuffle=True,
-        num_workers=num_workers,
-        drop_last=True,
-        pin_memory=use_cuda,
-    )
-
-    # Preview image shape
-    sample_image, _ = dataset[0]
-<<<<<<< HEAD
-    print("📸 Sample image loaded size:", tuple(sample_image.shape))
-=======
-    print("Sample image loaded size:", sample_image.shape)
->>>>>>> 5c7cb128
-
-    return dataset, dataloader
-
-
-# -------------------- Main training --------------------
-
-def main(args):
-    # Validate paths
-    if not os.path.isdir(args.data_dir):
-        raise FileNotFoundError(f"--data_dir not found: {args.data_dir}")
-
-    # Device + determinism
-    device = parse_device(args.cuda)
-    use_cuda = device.type == "cuda"
-    if args.seed is not None:
-        make_deterministic(args.seed)
-
-    # Output structure
-    LOGS_PATH = os.path.join(args.output_dir, "logs")
-    CHECKPOINTS_PATH = os.path.join(args.output_dir, "checkpoints")
-    SAVED_IMAGES = os.path.join(args.output_dir, "saved_images")
-    ensure_dir(LOGS_PATH); ensure_dir(CHECKPOINTS_PATH); ensure_dir(SAVED_IMAGES)
-
-    writer = SummaryWriter(LOGS_PATH)
-    dt_string = datetime.now().strftime("%Y%m%d_%H%M%S")
-    EXP_NAME = f"stegastamp_{args.bit_length}_{dt_string}"
-
-    # Data
-    dataset, dataloader = build_dataloader(
-        args.data_dir, args.image_resolution, args.batch_size, device, args.num_workers
-    )
-    IMAGE_CHANNELS = 3
-
-    # Clear run header
-    print("=" * 70)
-    print("ShatterTag CIFAR10 training")
-    print(f"device={device} (cuda_available={torch.cuda.is_available()})")
-    print(f"seed={args.seed}")
-    print(f"data_dir={args.data_dir}")
-    print(f"output_dir={args.output_dir}")
-    print(f"image_resolution={args.image_resolution}  batch_size={args.batch_size}  epochs={args.num_epochs}")
-    print(f"bit_length={args.bit_length}  lr={args.lr}")
-    print(f"losses: BCE={args.BCE_loss_weight}  L2={args.l2_loss_weight} "
-          f"(ramp={args.l2_loss_ramp}, await={args.l2_loss_await})")
-    print(f"num_workers={args.num_workers if args.num_workers is not None else ('auto(' + str(2 if use_cuda else 0) + ')')}  pin_memory={use_cuda}")
-    print("=" * 70)
-
-    # Models
-    encoder = models.StegaStampEncoder(
-        args.image_resolution, IMAGE_CHANNELS, args.bit_length, return_residual=False
-    ).to(device)
-    decoder = models.StegaStampDecoder(
-        args.image_resolution, IMAGE_CHANNELS, args.bit_length
-    ).to(device)
-    encoder.train(); decoder.train()
-
-    # Optimizer
-    decoder_encoder_optim = Adam(
-        params=list(decoder.parameters()) + list(encoder.parameters()), lr=args.lr
-    )
-
-    global_step = 0
-    steps_since_l2_loss_activated = -1
-
-    scaler = torch.cuda.amp.GradScaler(enabled=use_cuda)
-
-    # Precompute logging steps
-    # If log_interval is in "steps", just use modulo. Keep your plot_points approach but safer.
-    next_log = args.log_interval
-
-    for i_epoch in range(args.num_epochs):
-        print(f"\n🌀 Epoch [{i_epoch + 1}/{args.num_epochs}]")
-
-        for images, _ in tqdm(dataloader, desc=f"Training (Epoch {i_epoch + 1})", leave=False):
-            global_step += 1
-            batch_size = images.size(0)
-
-            fingerprints = torch.randint(
-                0, 2, (batch_size, args.bit_length), dtype=torch.float, device=device
-            )
-
-            # Weight schedule for L2 loss
-            l2_loss_weight = min(
-                max(
-                    0,
-                    args.l2_loss_weight
-                    * (steps_since_l2_loss_activated - args.l2_loss_await)
-                    / max(1, args.l2_loss_ramp),
-                ),
-                args.l2_loss_weight,
-            )
-            BCE_loss_weight = args.BCE_loss_weight
-
-            clean_images = images.to(device, non_blocking=True)
-
-            with torch.cuda.amp.autocast(enabled=use_cuda):
-                fingerprinted_images = encoder(fingerprints, clean_images)
-                residual = fingerprinted_images - clean_images
-
-                decoder_output = decoder(fingerprinted_images)
-
-                # Compute loss
-                l2_loss = nn.MSELoss()(fingerprinted_images, clean_images)
-                BCE_loss = nn.BCEWithLogitsLoss()(decoder_output.view(-1), fingerprints.view(-1))
-                loss = l2_loss_weight * l2_loss + BCE_loss_weight * BCE_loss
-
-            decoder_encoder_optim.zero_grad(set_to_none=True)
-            scaler.scale(loss).backward()
-            scaler.step(decoder_encoder_optim)
-            scaler.update()
-
-            # Accuracy
-            fingerprints_predicted = (decoder_output > 0).float()
-            bitwise_accuracy = 1.0 - torch.mean(torch.abs(fingerprints - fingerprints_predicted))
-
-            if steps_since_l2_loss_activated == -1 and bitwise_accuracy.item() > 0.9:
-                steps_since_l2_loss_activated = 0
-            elif steps_since_l2_loss_activated != -1:
-                steps_since_l2_loss_activated += 1
-
-            # Logging
-            if global_step >= next_log:
-                writer.add_scalar("bitwise_accuracy", bitwise_accuracy.item(), global_step)
-                writer.add_scalar("loss/total", loss.item(), global_step)
-                writer.add_scalar("loss/bce", BCE_loss.item(), global_step)
-                writer.add_scalar("loss/l2", l2_loss.item(), global_step)
-                writer.add_scalars("clean_statistics", {
-                    "min": clean_images.min().item(),
-                    "max": clean_images.max().item()
-                }, global_step)
-                writer.add_scalars("with_fingerprint_statistics", {
-                    "min": fingerprinted_images.min().item(),
-                    "max": fingerprinted_images.max().item()
-                }, global_step)
-                writer.add_scalars("residual_statistics", {
-                    "min": residual.min().item(),
-                    "max": residual.max().item(),
-                    "mean_abs": residual.abs().mean().item()
-                }, global_step)
-
-                writer.add_image("clean_image", make_grid(clean_images, normalize=True), global_step)
-                writer.add_image("residual", make_grid(residual, normalize=True, scale_each=True), global_step)
-                writer.add_image("image_with_fingerprint", make_grid(fingerprinted_images, normalize=True), global_step)
-
-                # Save each fingerprinted image individually instead of as a grid
-                for i in range(fingerprinted_images.size(0)):
-                    save_path = os.path.join(SAVED_IMAGES, f"{global_step}_{i}.png")
-                    save_image(fingerprinted_images[i], save_path, normalize=True)
-
-
-                writer.add_scalar("loss_weights/l2_loss_weight", l2_loss_weight, global_step)
-                writer.add_scalar("loss_weights/BCE_loss_weight", BCE_loss_weight, global_step)
-
-                next_log += args.log_interval
-
-            # Periodic checkpoint
-            if global_step % args.ckpt_interval == 0:
-                torch.save(decoder_encoder_optim.state_dict(), join(CHECKPOINTS_PATH, EXP_NAME + "_optim.pth"))
-                torch.save(encoder.state_dict(), join(CHECKPOINTS_PATH, EXP_NAME + "_encoder.pth"))
-                torch.save(decoder.state_dict(), join(CHECKPOINTS_PATH, EXP_NAME + "_decoder.pth"))
-                with open(join(CHECKPOINTS_PATH, EXP_NAME + "_variables.txt"), "w") as f:
-                    f.write(str(global_step))
-
-    print(f"\nTraining complete. Final step: {global_step}")
-    print(f"Checkpoints saved to: {CHECKPOINTS_PATH}")
-    print(f"Fingerprinted images saved to: {SAVED_IMAGES}")
-    print(f"Logs available for TensorBoard in: {LOGS_PATH}")
-
-    writer.close()
-
-
-# -------------------- CLI --------------------
-
-if __name__ == "__main__":
-    parser = argparse.ArgumentParser(description="Train StegaStamp model for image watermarking.")
-
-    parser.add_argument("--data_dir", type=str, required=True, help="Path to image dataset.")
-    parser.add_argument("--image_resolution", type=int, default=32, help="Input image resolution (e.g., 32 for CIFAR).")
-    parser.add_argument("--output_dir", type=str, default="./output", help="Directory for logs/checkpoints/images.")
-    parser.add_argument("--bit_length", type=int, default=64, help="Length of the binary fingerprint vector.")
-    parser.add_argument("--batch_size", type=int, default=64, help="Training batch size.")
-    parser.add_argument("--num_epochs", type=int, default=100, help="Number of training epochs.")
-    parser.add_argument("--lr", type=float, default=1e-3, help="Learning rate (default bumped to 1e-3 for speed).")
-    parser.add_argument("--cuda", type=str, default="cuda", help="Device to use: int index, 'cpu', 'cuda', or 'cuda:N'.")
-    parser.add_argument("--seed", type=int, default=42, help="Random seed for determinism (set None to disable).")
-
-    parser.add_argument("--l2_loss_weight", type=float, default=1.0, help="Max weight for image reconstruction loss (MSE).")
-    parser.add_argument("--l2_loss_await", type=int, default=0, help="Step at which to begin applying L2 loss.")
-    parser.add_argument("--l2_loss_ramp", type=int, default=1000, help="Steps to ramp up L2 loss to full strength.")
-    parser.add_argument("--BCE_loss_weight", type=float, default=1.0, help="Weight for binary cross-entropy loss.")
-
-    parser.add_argument("--log_interval", type=int, default=1000, help="Steps between logging diagnostics/images.")
-    parser.add_argument("--ckpt_interval", type=int, default=5000, help="Steps between checkpoints.")
-    parser.add_argument("--num_workers", type=int, default=None, help="DataLoader workers (None = auto).")
-
-    args = parser.parse_args()
-    main(args)
+
+"""
+train_cifar10.py (patched)
+
+- Robust device parsing: accepts int, "cpu", "cuda", "cuda:N" and falls back gracefully.
+- Determinism switch via --seed (freezes CuDNN where appropriate).
+- Faster DataLoader defaults: num_workers/pin_memory chosen based on device; CLI override.
+- Automatic Mixed Precision (AMP) on CUDA for speed.
+- Clear run header and path validations.
+- Keeps your losses/scheduling, logging, and checkpointing semantics.
+
+Author: Amanda + Chansen (+ patch pass)
+"""
+
+import argparse
+import glob
+import os
+from os.path import join
+from datetime import datetime
+
+import PIL
+import torch
+from torch import nn
+from torch.utils.data import DataLoader, Dataset
+from torch.utils.tensorboard import SummaryWriter
+from torchvision import transforms
+from torchvision.utils import make_grid, save_image
+from torch.optim import Adam
+from tqdm import tqdm
+import random
+import numpy as np
+
+import models
+
+
+# -------------------- Utilities --------------------
+
+def parse_device(arg_cuda):
+    """
+    Accepts: int (0,1,...), 'cpu', 'cuda', or 'cuda:N'.
+    Falls back to best available device.
+    """
+    if isinstance(arg_cuda, int):
+        return torch.device(f"cuda:{arg_cuda}") if torch.cuda.is_available() else torch.device("cpu")
+    if isinstance(arg_cuda, str):
+        s = arg_cuda.strip().lower()
+        if s == "cpu":
+            return torch.device("cpu")
+        if s == "cuda":
+            return torch.device("cuda" if torch.cuda.is_available() else "cpu")
+        if s.startswith("cuda:"):
+            try:
+                idx = int(s.split(":")[1])
+                return torch.device(f"cuda:{idx}") if torch.cuda.is_available() else torch.device("cpu")
+            except Exception:
+                pass
+        # plain int as string?
+        if s.isdigit():
+            idx = int(s)
+            return torch.device(f"cuda:{idx}") if torch.cuda.is_available() else torch.device("cpu")
+    # default
+    return torch.device("cuda" if torch.cuda.is_available() else "cpu")
+
+
+def make_deterministic(seed: int = 42):
+    random.seed(seed)
+    np.random.seed(seed)
+    torch.manual_seed(seed)
+    torch.cuda.manual_seed_all(seed)
+    torch.backends.cudnn.benchmark = False
+    torch.backends.cudnn.deterministic = True
+
+
+def ensure_dir(path: str):
+    os.makedirs(path, exist_ok=True)
+
+
+# -------------------- Dataset --------------------
+
+class CustomImageFolder(Dataset):
+    """
+    Dataset that loads all .png, .jpg, and .jpeg images from a directory recursively.
+    Applies specified torchvision transforms.
+    """
+    def __init__(self, data_dir, transform=None):
+        self.transform = transform
+        self.filenames = sorted(
+            glob.glob(os.path.join(data_dir, "**", "*.[pj][pn]g"), recursive=True)
+        )
+        if not self.filenames:
+            raise RuntimeError(f"No image files found in {data_dir}")
+
+    def __getitem__(self, idx):
+        filename = self.filenames[idx]
+        image = PIL.Image.open(filename).convert("RGB")
+        if self.transform:
+            image = self.transform(image)
+        return image, 0
+
+    def __len__(self):
+        return len(self.filenames)
+
+
+def build_transforms(image_resolution: int):
+    return transforms.Compose([
+        transforms.Resize((image_resolution, image_resolution)),
+        transforms.ToTensor(),
+    ])
+
+
+def build_dataloader(data_dir: str, image_resolution: int, batch_size: int, device: torch.device,
+                     num_workers: int = None):
+    transform = build_transforms(image_resolution)
+    dataset = CustomImageFolder(data_dir, transform=transform)
+
+    use_cuda = device.type == "cuda"
+    if num_workers is None:
+        # Good defaults for Colab/local
+        num_workers = 2 if use_cuda else 0
+
+    dataloader = DataLoader(
+        dataset,
+        batch_size=batch_size,
+        shuffle=True,
+        num_workers=num_workers,
+        drop_last=True,
+        pin_memory=use_cuda,
+    )
+
+    # Preview image shape
+    sample_image, _ = dataset[0]
+    print("📸 Sample image loaded size:", tuple(sample_image.shape))
+
+    return dataset, dataloader
+
+
+# -------------------- Main training --------------------
+
+def main(args):
+    # Validate paths
+    if not os.path.isdir(args.data_dir):
+        raise FileNotFoundError(f"--data_dir not found: {args.data_dir}")
+
+    # Device + determinism
+    device = parse_device(args.cuda)
+    use_cuda = device.type == "cuda"
+    if args.seed is not None:
+        make_deterministic(args.seed)
+
+    # Output structure
+    LOGS_PATH = os.path.join(args.output_dir, "logs")
+    CHECKPOINTS_PATH = os.path.join(args.output_dir, "checkpoints")
+    SAVED_IMAGES = os.path.join(args.output_dir, "saved_images")
+    ensure_dir(LOGS_PATH); ensure_dir(CHECKPOINTS_PATH); ensure_dir(SAVED_IMAGES)
+
+    writer = SummaryWriter(LOGS_PATH)
+    dt_string = datetime.now().strftime("%Y%m%d_%H%M%S")
+    EXP_NAME = f"stegastamp_{args.bit_length}_{dt_string}"
+
+    # Data
+    dataset, dataloader = build_dataloader(
+        args.data_dir, args.image_resolution, args.batch_size, device, args.num_workers
+    )
+    IMAGE_CHANNELS = 3
+
+    # Clear run header
+    print("=" * 70)
+    print("ShatterTag CIFAR10 training")
+    print(f"device={device} (cuda_available={torch.cuda.is_available()})")
+    print(f"seed={args.seed}")
+    print(f"data_dir={args.data_dir}")
+    print(f"output_dir={args.output_dir}")
+    print(f"image_resolution={args.image_resolution}  batch_size={args.batch_size}  epochs={args.num_epochs}")
+    print(f"bit_length={args.bit_length}  lr={args.lr}")
+    print(f"losses: BCE={args.BCE_loss_weight}  L2={args.l2_loss_weight} "
+          f"(ramp={args.l2_loss_ramp}, await={args.l2_loss_await})")
+    print(f"num_workers={args.num_workers if args.num_workers is not None else ('auto(' + str(2 if use_cuda else 0) + ')')}  pin_memory={use_cuda}")
+    print("=" * 70)
+
+    # Models
+    encoder = models.StegaStampEncoder(
+        args.image_resolution, IMAGE_CHANNELS, args.bit_length, return_residual=False
+    ).to(device)
+    decoder = models.StegaStampDecoder(
+        args.image_resolution, IMAGE_CHANNELS, args.bit_length
+    ).to(device)
+    encoder.train(); decoder.train()
+
+    # Optimizer
+    decoder_encoder_optim = Adam(
+        params=list(decoder.parameters()) + list(encoder.parameters()), lr=args.lr
+    )
+
+    global_step = 0
+    steps_since_l2_loss_activated = -1
+
+    scaler = torch.cuda.amp.GradScaler(enabled=use_cuda)
+
+    # Precompute logging steps
+    # If log_interval is in "steps", just use modulo. Keep your plot_points approach but safer.
+    next_log = args.log_interval
+
+    for i_epoch in range(args.num_epochs):
+        print(f"\n🌀 Epoch [{i_epoch + 1}/{args.num_epochs}]")
+
+        for images, _ in tqdm(dataloader, desc=f"Training (Epoch {i_epoch + 1})", leave=False):
+            global_step += 1
+            batch_size = images.size(0)
+
+            fingerprints = torch.randint(
+                0, 2, (batch_size, args.bit_length), dtype=torch.float, device=device
+            )
+
+            # Weight schedule for L2 loss
+            l2_loss_weight = min(
+                max(
+                    0,
+                    args.l2_loss_weight
+                    * (steps_since_l2_loss_activated - args.l2_loss_await)
+                    / max(1, args.l2_loss_ramp),
+                ),
+                args.l2_loss_weight,
+            )
+            BCE_loss_weight = args.BCE_loss_weight
+
+            clean_images = images.to(device, non_blocking=True)
+
+            with torch.cuda.amp.autocast(enabled=use_cuda):
+                fingerprinted_images = encoder(fingerprints, clean_images)
+                residual = fingerprinted_images - clean_images
+
+                decoder_output = decoder(fingerprinted_images)
+
+                # Compute loss
+                l2_loss = nn.MSELoss()(fingerprinted_images, clean_images)
+                BCE_loss = nn.BCEWithLogitsLoss()(decoder_output.view(-1), fingerprints.view(-1))
+                loss = l2_loss_weight * l2_loss + BCE_loss_weight * BCE_loss
+
+            decoder_encoder_optim.zero_grad(set_to_none=True)
+            scaler.scale(loss).backward()
+            scaler.step(decoder_encoder_optim)
+            scaler.update()
+
+            # Accuracy
+            fingerprints_predicted = (decoder_output > 0).float()
+            bitwise_accuracy = 1.0 - torch.mean(torch.abs(fingerprints - fingerprints_predicted))
+
+            if steps_since_l2_loss_activated == -1 and bitwise_accuracy.item() > 0.9:
+                steps_since_l2_loss_activated = 0
+            elif steps_since_l2_loss_activated != -1:
+                steps_since_l2_loss_activated += 1
+
+            # Logging
+            if global_step >= next_log:
+                writer.add_scalar("bitwise_accuracy", bitwise_accuracy.item(), global_step)
+                writer.add_scalar("loss/total", loss.item(), global_step)
+                writer.add_scalar("loss/bce", BCE_loss.item(), global_step)
+                writer.add_scalar("loss/l2", l2_loss.item(), global_step)
+                writer.add_scalars("clean_statistics", {
+                    "min": clean_images.min().item(),
+                    "max": clean_images.max().item()
+                }, global_step)
+                writer.add_scalars("with_fingerprint_statistics", {
+                    "min": fingerprinted_images.min().item(),
+                    "max": fingerprinted_images.max().item()
+                }, global_step)
+                writer.add_scalars("residual_statistics", {
+                    "min": residual.min().item(),
+                    "max": residual.max().item(),
+                    "mean_abs": residual.abs().mean().item()
+                }, global_step)
+
+                writer.add_image("clean_image", make_grid(clean_images, normalize=True), global_step)
+                writer.add_image("residual", make_grid(residual, normalize=True, scale_each=True), global_step)
+                writer.add_image("image_with_fingerprint", make_grid(fingerprinted_images, normalize=True), global_step)
+
+                # Save each fingerprinted image individually instead of as a grid
+                for i in range(fingerprinted_images.size(0)):
+                    save_path = os.path.join(SAVED_IMAGES, f"{global_step}_{i}.png")
+                    save_image(fingerprinted_images[i], save_path, normalize=True)
+
+
+                writer.add_scalar("loss_weights/l2_loss_weight", l2_loss_weight, global_step)
+                writer.add_scalar("loss_weights/BCE_loss_weight", BCE_loss_weight, global_step)
+
+                next_log += args.log_interval
+
+            # Periodic checkpoint
+            if global_step % args.ckpt_interval == 0:
+                torch.save(decoder_encoder_optim.state_dict(), join(CHECKPOINTS_PATH, EXP_NAME + "_optim.pth"))
+                torch.save(encoder.state_dict(), join(CHECKPOINTS_PATH, EXP_NAME + "_encoder.pth"))
+                torch.save(decoder.state_dict(), join(CHECKPOINTS_PATH, EXP_NAME + "_decoder.pth"))
+                with open(join(CHECKPOINTS_PATH, EXP_NAME + "_variables.txt"), "w") as f:
+                    f.write(str(global_step))
+
+    print(f"\nTraining complete. Final step: {global_step}")
+    print(f"Checkpoints saved to: {CHECKPOINTS_PATH}")
+    print(f"Fingerprinted images saved to: {SAVED_IMAGES}")
+    print(f"Logs available for TensorBoard in: {LOGS_PATH}")
+
+    writer.close()
+
+
+# -------------------- CLI --------------------
+
+if __name__ == "__main__":
+    parser = argparse.ArgumentParser(description="Train StegaStamp model for image watermarking.")
+
+    parser.add_argument("--data_dir", type=str, required=True, help="Path to image dataset.")
+    parser.add_argument("--image_resolution", type=int, default=32, help="Input image resolution (e.g., 32 for CIFAR).")
+    parser.add_argument("--output_dir", type=str, default="./output", help="Directory for logs/checkpoints/images.")
+    parser.add_argument("--bit_length", type=int, default=64, help="Length of the binary fingerprint vector.")
+    parser.add_argument("--batch_size", type=int, default=64, help="Training batch size.")
+    parser.add_argument("--num_epochs", type=int, default=100, help="Number of training epochs.")
+    parser.add_argument("--lr", type=float, default=1e-3, help="Learning rate (default bumped to 1e-3 for speed).")
+    parser.add_argument("--cuda", type=str, default="cuda", help="Device to use: int index, 'cpu', 'cuda', or 'cuda:N'.")
+    parser.add_argument("--seed", type=int, default=42, help="Random seed for determinism (set None to disable).")
+
+    parser.add_argument("--l2_loss_weight", type=float, default=1.0, help="Max weight for image reconstruction loss (MSE).")
+    parser.add_argument("--l2_loss_await", type=int, default=0, help="Step at which to begin applying L2 loss.")
+    parser.add_argument("--l2_loss_ramp", type=int, default=1000, help="Steps to ramp up L2 loss to full strength.")
+    parser.add_argument("--BCE_loss_weight", type=float, default=1.0, help="Weight for binary cross-entropy loss.")
+
+    parser.add_argument("--log_interval", type=int, default=1000, help="Steps between logging diagnostics/images.")
+    parser.add_argument("--ckpt_interval", type=int, default=5000, help="Steps between checkpoints.")
+    parser.add_argument("--num_workers", type=int, default=None, help="DataLoader workers (None = auto).")
+
+    args = parser.parse_args()
+    main(args)