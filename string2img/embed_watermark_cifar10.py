--- conflicted
+++ resolved
@@ -1,203 +1,185 @@
-import argparse
-import os
-import glob
-import PIL
-
-parser = argparse.ArgumentParser()
-parser.add_argument("--use_celeba_preprocessing", action="store_true", help="Use CelebA specific preprocessing when loading the images.")
-parser.add_argument("--encoder_path", type=str, help="Path to trained StegaStamp encoder.")
-parser.add_argument("--data_dir", type=str, help="Directory with images.")
-parser.add_argument("--output_dir", type=str, help="Path to save watermarked images to.")
-parser.add_argument("--output_dir_note", type=str, help="Directory to save fingerprint metadata (embedded_fingerprints.txt).")
-parser.add_argument("--image_resolution", type=int, help="Height and width of square images.")
-parser.add_argument("--identical_fingerprints", action="store_true", help="Use identical fingerprints instead of random ones.")
-parser.add_argument("--check", action="store_true", help="Validate fingerprint detection accuracy.")
-parser.add_argument("--decoder_path", type=str, help="Trained StegaStamp decoder to verify fingerprint detection accuracy.")
-parser.add_argument("--batch_size", type=int, default=64, help="Batch size.")
-parser.add_argument("--seed", type=int, default=42, help="Random seed to sample fingerprints.")
-parser.add_argument("--cuda", type=int, default=0)
-
-args = parser.parse_args()
-BATCH_SIZE = args.batch_size
-
-from time import time
-from tqdm import tqdm
-
-import torch
-from torch.utils.data import Dataset, DataLoader
-from torchvision import transforms
-from torchvision.utils import save_image
-
-# Device setup
-if int(args.cuda) == -1 or not torch.cuda.is_available():
-    device = torch.device("cpu")
-else:
-    device = torch.device(f"cuda:{args.cuda}")
-print(f"Using device: {device}")
-
-def generate_random_fingerprints(fingerprint_size, batch_size=4):
-    z = torch.zeros((batch_size, fingerprint_size), dtype=torch.float).random_(0, 2)
-    return z
-
-uniform_rv = torch.distributions.uniform.Uniform(
-    torch.tensor([0.0]), torch.tensor([1.0])
-)
-
-class CustomImageFolder(Dataset):
-    def __init__(self, data_dir, transform=None):
-        self.data_dir = data_dir
-        self.filenames = sorted(
-            glob.glob(os.path.join(data_dir, "*.png"))
-            + glob.glob(os.path.join(data_dir, "*.jpeg"))
-            + glob.glob(os.path.join(data_dir, "*.jpg"))
-        )
-        self.transform = transform
-
-    def __getitem__(self, idx):
-        filename = self.filenames[idx]
-        image = PIL.Image.open(filename)
-        if self.transform:
-            image = self.transform(image)
-        return image, 0
-
-    def __len__(self):
-        return len(self.filenames)
-
-def load_data():
-    global dataset, dataloader
-
-    if args.use_celeba_preprocessing:
-        assert args.image_resolution == 128, f"CelebA preprocessing requires image resolution 128, got {args.image_resolution}."
-        transform = transforms.Compose([
-            transforms.CenterCrop(148),
-            transforms.Resize(128),
-            transforms.ToTensor(),
-        ])
-    else:
-        transform = transforms.Compose([
-            transforms.Resize(args.image_resolution),
-            transforms.CenterCrop(args.image_resolution),
-            transforms.ToTensor(),
-        ])
-
-    print(f"Loading image folder {args.data_dir} ...")
-    s = time()
-    dataset = CustomImageFolder(args.data_dir, transform=transform)
-    print(f"Finished. Loading took {time() - s:.2f}s")
-
-def load_models():
-    global HideNet, RevealNet, FINGERPRINT_SIZE
-
-    IMAGE_RESOLUTION = args.image_resolution
-    IMAGE_CHANNELS = 3
-
-    from models import StegaStampEncoder, StegaStampDecoder
-
-    state_dict = torch.load(args.encoder_path, map_location=device)
-    FINGERPRINT_SIZE = state_dict["secret_dense.weight"].shape[-1]
-
-    HideNet = StegaStampEncoder(
-        IMAGE_RESOLUTION,
-        IMAGE_CHANNELS,
-        fingerprint_size=FINGERPRINT_SIZE,
-        return_residual=False,
-    ).to(device)
-
-    RevealNet = StegaStampDecoder(
-        IMAGE_RESOLUTION, IMAGE_CHANNELS, fingerprint_size=FINGERPRINT_SIZE
-    ).to(device)
-
-    if args.check:
-        RevealNet.load_state_dict(torch.load(args.decoder_path, map_location=device))
-    HideNet.load_state_dict(torch.load(args.encoder_path, map_location=device))
-
-def embed_fingerprints():
-    """
-    Embeds fingerprints into images using the trained StegaStamp encoder.
-    Optionally evaluates fingerprint recovery accuracy using the decoder.
-    Saves fingerprinted images and their associated fingerprints.
-    """
-    print("Fingerprinting the images...")
-    torch.manual_seed(args.seed)
-
-<<<<<<< HEAD
-    fingerprints = generate_random_fingerprints(FINGERPRINT_SIZE, 1)
-    fingerprints = fingerprints.view(1, FINGERPRINT_SIZE).expand(BATCH_SIZE, FINGERPRINT_SIZE).to(device)
-
-    dataloader = DataLoader(dataset, batch_size=BATCH_SIZE, shuffle=False, num_workers=0, pin_memory=True)
-    bitwise_accuracy = 0
-
-    for images, _ in tqdm(dataloader):
-        images = images.to(device)
-
-        if not args.identical_fingerprints:
-            fingerprints = generate_random_fingerprints(FINGERPRINT_SIZE, BATCH_SIZE).to(device)
-
-        fingerprinted_images = HideNet(fingerprints[: images.size(0)], images)
-        all_fingerprinted_images.append(fingerprinted_images.detach().cpu())
-        all_fingerprints.append(fingerprints[: images.size(0)].detach().cpu())
-=======
-    dataloader = DataLoader(dataset, batch_size=BATCH_SIZE, shuffle=False, num_workers=0)
-    os.makedirs(args.output_dir, exist_ok=True)
-    os.makedirs(args.output_dir_note, exist_ok=True)
-    fingerprint_log = open(os.path.join(args.output_dir_note, "embedded_fingerprints.txt"), "w")
-
-    bitwise_accuracy = 0
-    total_images = 0
-
-    for batch_idx, (images, _) in enumerate(tqdm(dataloader)):
-        images = images.to(device)
-
-        if args.identical_fingerprints:
-            if batch_idx == 0:
-                fingerprints = generate_random_fingerprints(FINGERPRINT_SIZE, 1)
-                fingerprints = fingerprints.expand(images.size(0), -1)
-        else:
-            fingerprints = generate_random_fingerprints(FINGERPRINT_SIZE, images.size(0))
-
-        fingerprints = fingerprints.to(device)
-
-        fingerprinted_images = HideNet(fingerprints, images)
-
-        for i in range(images.size(0)):
-            global_idx = batch_idx * BATCH_SIZE + i
-            if global_idx >= len(dataset.filenames):
-                continue  # avoid overflow if dataset length not divisible by batch size
-
-            original_filename = os.path.basename(dataset.filenames[global_idx])
-            save_path = os.path.join(args.output_dir, original_filename)
-
-            save_image(fingerprinted_images[i].detach().cpu(), save_path, padding=0)
-
-            fingerprint_str = "".join(map(str, fingerprints[i].long().tolist()))
-            fingerprint_log.write(f"{original_filename} {fingerprint_str}\n")
->>>>>>> 2bc90256
-
-        if args.check:
-            detected = RevealNet(fingerprinted_images)
-            detected = (detected > 0).long()
-            bitwise_accuracy += (
-                (detected == fingerprints.long()).float().mean(dim=1).sum().item()
-            )
-            total_images += images.size(0)
-
-    fingerprint_log.close()
-
-    if args.check and total_images > 0:
-        accuracy = bitwise_accuracy / total_images
-        print(f"Bitwise accuracy on fingerprinted images: {accuracy:.4f}")
-
-
-        # Optional debugging output: uncomment to generate visualization grids.
-        # These show that the fingerprints are imperceptible to the human eye.
-
-        """
-        #save_image(images[:49], os.path.join(args.output_dir, "test_samples_clean.png"), nrow=7)
-        #save_image(fingerprinted_images[:49], os.path.join(args.output_dir, "test_samples_fingerprinted.png"), nrow=7)
-        #save_image(
-        #    torch.abs(images - fingerprinted_images)[:49],
-        #    os.path.join(args.output_dir, "test_samples_residual.png"),
-        #    normalize=True,
-        #   nrow=7
-        #)
-        """
+import argparse
+import os
+import glob
+import PIL
+
+parser = argparse.ArgumentParser()
+parser.add_argument("--use_celeba_preprocessing", action="store_true", help="Use CelebA specific preprocessing when loading the images.")
+parser.add_argument("--encoder_path", type=str, help="Path to trained StegaStamp encoder.")
+parser.add_argument("--data_dir", type=str, help="Directory with images.")
+parser.add_argument("--output_dir", type=str, help="Path to save watermarked images to.")
+parser.add_argument("--output_dir_note", type=str, help="Directory to save fingerprint metadata (embedded_fingerprints.txt).")
+parser.add_argument("--image_resolution", type=int, help="Height and width of square images.")
+parser.add_argument("--identical_fingerprints", action="store_true", help="Use identical fingerprints instead of random ones.")
+parser.add_argument("--check", action="store_true", help="Validate fingerprint detection accuracy.")
+parser.add_argument("--decoder_path", type=str, help="Trained StegaStamp decoder to verify fingerprint detection accuracy.")
+parser.add_argument("--batch_size", type=int, default=64, help="Batch size.")
+parser.add_argument("--seed", type=int, default=42, help="Random seed to sample fingerprints.")
+parser.add_argument("--cuda", type=int, default=0)
+
+args = parser.parse_args()
+BATCH_SIZE = args.batch_size
+
+from time import time
+from tqdm import tqdm
+
+import torch
+from torch.utils.data import Dataset, DataLoader
+from torchvision import transforms
+from torchvision.utils import save_image
+
+# Device setup
+if int(args.cuda) == -1 or not torch.cuda.is_available():
+    device = torch.device("cpu")
+else:
+    device = torch.device(f"cuda:{args.cuda}")
+print(f"Using device: {device}")
+
+def generate_random_fingerprints(fingerprint_size, batch_size=4):
+    z = torch.zeros((batch_size, fingerprint_size), dtype=torch.float).random_(0, 2)
+    return z
+
+uniform_rv = torch.distributions.uniform.Uniform(
+    torch.tensor([0.0]), torch.tensor([1.0])
+)
+
+class CustomImageFolder(Dataset):
+    def __init__(self, data_dir, transform=None):
+        self.data_dir = data_dir
+        self.filenames = sorted(
+            glob.glob(os.path.join(data_dir, "*.png"))
+            + glob.glob(os.path.join(data_dir, "*.jpeg"))
+            + glob.glob(os.path.join(data_dir, "*.jpg"))
+        )
+        self.transform = transform
+
+    def __getitem__(self, idx):
+        filename = self.filenames[idx]
+        image = PIL.Image.open(filename)
+        if self.transform:
+            image = self.transform(image)
+        return image, 0
+
+    def __len__(self):
+        return len(self.filenames)
+
+def load_data():
+    global dataset, dataloader
+
+    if args.use_celeba_preprocessing:
+        assert args.image_resolution == 128, f"CelebA preprocessing requires image resolution 128, got {args.image_resolution}."
+        transform = transforms.Compose([
+            transforms.CenterCrop(148),
+            transforms.Resize(128),
+            transforms.ToTensor(),
+        ])
+    else:
+        transform = transforms.Compose([
+            transforms.Resize(args.image_resolution),
+            transforms.CenterCrop(args.image_resolution),
+            transforms.ToTensor(),
+        ])
+
+    print(f"Loading image folder {args.data_dir} ...")
+    s = time()
+    dataset = CustomImageFolder(args.data_dir, transform=transform)
+    print(f"Finished. Loading took {time() - s:.2f}s")
+
+def load_models():
+    global HideNet, RevealNet, FINGERPRINT_SIZE
+
+    IMAGE_RESOLUTION = args.image_resolution
+    IMAGE_CHANNELS = 3
+
+    from models import StegaStampEncoder, StegaStampDecoder
+
+    state_dict = torch.load(args.encoder_path, map_location=device)
+    FINGERPRINT_SIZE = state_dict["secret_dense.weight"].shape[-1]
+
+    HideNet = StegaStampEncoder(
+        IMAGE_RESOLUTION,
+        IMAGE_CHANNELS,
+        fingerprint_size=FINGERPRINT_SIZE,
+        return_residual=False,
+    ).to(device)
+
+    RevealNet = StegaStampDecoder(
+        IMAGE_RESOLUTION, IMAGE_CHANNELS, fingerprint_size=FINGERPRINT_SIZE
+    ).to(device)
+
+    if args.check:
+        RevealNet.load_state_dict(torch.load(args.decoder_path, map_location=device))
+    HideNet.load_state_dict(torch.load(args.encoder_path, map_location=device))
+
+def embed_fingerprints():
+    """
+    Embeds fingerprints into images using the trained StegaStamp encoder.
+    Optionally evaluates fingerprint recovery accuracy using the decoder.
+    Saves fingerprinted images and their associated fingerprints.
+    """
+    print("Fingerprinting the images...")
+    torch.manual_seed(args.seed)
+
+    dataloader = DataLoader(dataset, batch_size=BATCH_SIZE, shuffle=False, num_workers=0)
+    os.makedirs(args.output_dir, exist_ok=True)
+    os.makedirs(args.output_dir_note, exist_ok=True)
+    fingerprint_log = open(os.path.join(args.output_dir_note, "embedded_fingerprints.txt"), "w")
+
+    bitwise_accuracy = 0
+    total_images = 0
+
+    for batch_idx, (images, _) in enumerate(tqdm(dataloader)):
+        images = images.to(device)
+
+        if args.identical_fingerprints:
+            if batch_idx == 0:
+                fingerprints = generate_random_fingerprints(FINGERPRINT_SIZE, 1)
+                fingerprints = fingerprints.expand(images.size(0), -1)
+        else:
+            fingerprints = generate_random_fingerprints(FINGERPRINT_SIZE, images.size(0))
+
+        fingerprints = fingerprints.to(device)
+
+        fingerprinted_images = HideNet(fingerprints, images)
+
+        for i in range(images.size(0)):
+            global_idx = batch_idx * BATCH_SIZE + i
+            if global_idx >= len(dataset.filenames):
+                continue  # avoid overflow if dataset length not divisible by batch size
+
+            original_filename = os.path.basename(dataset.filenames[global_idx])
+            save_path = os.path.join(args.output_dir, original_filename)
+
+            save_image(fingerprinted_images[i].detach().cpu(), save_path, padding=0)
+
+            fingerprint_str = "".join(map(str, fingerprints[i].long().tolist()))
+            fingerprint_log.write(f"{original_filename} {fingerprint_str}\n")
+
+        if args.check:
+            detected = RevealNet(fingerprinted_images)
+            detected = (detected > 0).long()
+            bitwise_accuracy += (
+                (detected == fingerprints.long()).float().mean(dim=1).sum().item()
+            )
+            total_images += images.size(0)
+
+    fingerprint_log.close()
+
+    if args.check and total_images > 0:
+        accuracy = bitwise_accuracy / total_images
+        print(f"Bitwise accuracy on fingerprinted images: {accuracy:.4f}")
+
+
+        # Optional debugging output: uncomment to generate visualization grids.
+        # These show that the fingerprints are imperceptible to the human eye.
+
+        """
+        #save_image(images[:49], os.path.join(args.output_dir, "test_samples_clean.png"), nrow=7)
+        #save_image(fingerprinted_images[:49], os.path.join(args.output_dir, "test_samples_fingerprinted.png"), nrow=7)
+        #save_image(
+        #    torch.abs(images - fingerprinted_images)[:49],
+        #    os.path.join(args.output_dir, "test_samples_residual.png"),
+        #    normalize=True,
+        #   nrow=7
+        #)
+        """